--- conflicted
+++ resolved
@@ -142,13 +142,8 @@
     results = {}
     chunk_types = ["allocated", "tcache", "fast", "small", "large", "unsorted"]
     for name in chunk_types:
-<<<<<<< HEAD
-        chunks[name] = pwndbg.gdblib.memory.poi(
+        chunks[name] = pwndbg.gdblib.memory.get_typed_pointer_value(
             pwndbg.gdblib.heap.current.malloc_chunk, gdb.lookup_symbol(f"{name}_chunk")[0].value()
-=======
-        chunks[name] = pwndbg.gdblib.memory.get_typed_pointer_value(
-            pwndbg.heap.current.malloc_chunk, gdb.lookup_symbol(f"{name}_chunk")[0].value()
->>>>>>> 6e6583f5
         )
         results[name] = gdb.execute(f"malloc_chunk {name}_chunk", to_string=True).splitlines()
 
@@ -169,13 +164,8 @@
 
     # Test some non-main-arena chunks
     for name in chunk_types:
-<<<<<<< HEAD
-        chunks[name] = pwndbg.gdblib.memory.poi(
+        chunks[name] = pwndbg.gdblib.memory.get_typed_pointer_value(
             pwndbg.gdblib.heap.current.malloc_chunk, gdb.lookup_symbol(f"{name}_chunk")[0].value()
-=======
-        chunks[name] = pwndbg.gdblib.memory.get_typed_pointer_value(
-            pwndbg.heap.current.malloc_chunk, gdb.lookup_symbol(f"{name}_chunk")[0].value()
->>>>>>> 6e6583f5
         )
         results[name] = gdb.execute(f"malloc_chunk {name}_chunk", to_string=True).splitlines()
 
@@ -251,13 +241,8 @@
     gdb.execute("break break_here")
     gdb.execute("continue")
 
-<<<<<<< HEAD
-    chunk = pwndbg.gdblib.memory.poi(
+    chunk = pwndbg.gdblib.memory.get_typed_pointer_value(
         pwndbg.gdblib.heap.current.malloc_chunk, gdb.lookup_symbol("test_chunk")[0].value()
-=======
-    chunk = pwndbg.gdblib.memory.get_typed_pointer_value(
-        pwndbg.heap.current.malloc_chunk, gdb.lookup_symbol("test_chunk")[0].value()
->>>>>>> 6e6583f5
     )
     chunk_addr = chunk.address
 
