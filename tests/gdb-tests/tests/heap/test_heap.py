from __future__ import annotations

import gdb
import pytest

import pwndbg
import pwndbg.gdblib.heap
import pwndbg.gdblib.memory
import pwndbg.gdblib.symbol
import pwndbg.gdblib.typeinfo
import tests
from pwndbg.gdblib.heap.ptmalloc import SymbolUnresolvableError

HEAP_MALLOC_CHUNK = tests.binaries.get("heap_malloc_chunk.out")
HEAP_MALLOC_CHUNK_DUMP = tests.binaries.get("heap_malloc_chunk_dump.out")


def generate_expected_malloc_chunk_output(chunks):
    expected = {}

    size = int(
        chunks["allocated"][
            (
                "mchunk_size"
                if "mchunk_size" in (f.name for f in chunks["allocated"].type.fields())
                else "size"
            )
        ]
    )
    real_size = size & (0xFFFFFFFFFFFFFFF - 0b111)
    expected["allocated"] = [
        "Allocated chunk | PREV_INUSE",
        f"Addr: {chunks['allocated'].address}",
        f"Size: 0x{real_size:02x} (with flag bits: 0x{size:02x})",
        "",
    ]

    size = int(
        chunks["tcache"][
            (
                "mchunk_size"
                if "mchunk_size" in (f.name for f in chunks["tcache"].type.fields())
                else "size"
            )
        ]
    )
    real_size = size & (0xFFFFFFFFFFFFFFF - 0b111)
    expected["tcache"] = [
        f"Free chunk ({'tcachebins' if pwndbg.gdblib.heap.current.has_tcache else 'fastbins'}) | PREV_INUSE",
        f"Addr: {chunks['tcache'].address}",
        f"Size: 0x{real_size:02x} (with flag bits: 0x{size:02x})",
        f"fd: 0x{int(chunks['tcache']['fd']):02x}",
        "",
    ]

    size = int(
        chunks["fast"][
            (
                "mchunk_size"
                if "mchunk_size" in (f.name for f in chunks["fast"].type.fields())
                else "size"
            )
        ]
    )
    real_size = size & (0xFFFFFFFFFFFFFFF - 0b111)
    expected["fast"] = [
        "Free chunk (fastbins) | PREV_INUSE",
        f"Addr: {chunks['fast'].address}",
        f"Size: 0x{real_size:02x} (with flag bits: 0x{size:02x})",
        f"fd: 0x{int(chunks['fast']['fd']):02x}",
        "",
    ]

    size = int(
        chunks["small"][
            (
                "mchunk_size"
                if "mchunk_size" in (f.name for f in chunks["small"].type.fields())
                else "size"
            )
        ]
    )
    real_size = size & (0xFFFFFFFFFFFFFFF - 0b111)
    expected["small"] = [
        "Free chunk (smallbins) | PREV_INUSE",
        f"Addr: {chunks['small'].address}",
        f"Size: 0x{real_size:02x} (with flag bits: 0x{size:02x})",
        f"fd: 0x{int(chunks['small']['fd']):02x}",
        f"bk: 0x{int(chunks['small']['bk']):02x}",
        "",
    ]

    size = int(
        chunks["large"][
            (
                "mchunk_size"
                if "mchunk_size" in (f.name for f in chunks["large"].type.fields())
                else "size"
            )
        ]
    )
    real_size = size & (0xFFFFFFFFFFFFFFF - 0b111)
    expected["large"] = [
        "Free chunk (largebins) | PREV_INUSE",
        f"Addr: {chunks['large'].address}",
        f"Size: 0x{real_size:02x} (with flag bits: 0x{size:02x})",
        f"fd: 0x{int(chunks['large']['fd']):02x}",
        f"bk: 0x{int(chunks['large']['bk']):02x}",
        f"fd_nextsize: 0x{int(chunks['large']['fd_nextsize']):02x}",
        f"bk_nextsize: 0x{int(chunks['large']['bk_nextsize']):02x}",
        "",
    ]

    size = int(
        chunks["unsorted"][
            (
                "mchunk_size"
                if "mchunk_size" in (f.name for f in chunks["unsorted"].type.fields())
                else "size"
            )
        ]
    )
    real_size = size & (0xFFFFFFFFFFFFFFF - 0b111)
    expected["unsorted"] = [
        "Free chunk (unsortedbin) | PREV_INUSE",
        f"Addr: {chunks['unsorted'].address}",
        f"Size: 0x{real_size:02x} (with flag bits: 0x{size:02x})",
        f"fd: 0x{int(chunks['unsorted']['fd']):02x}",
        f"bk: 0x{int(chunks['unsorted']['bk']):02x}",
        "",
    ]

    return expected


def test_malloc_chunk_command(start_binary):
    start_binary(HEAP_MALLOC_CHUNK)
    gdb.execute("break break_here")
    gdb.execute("continue")

    chunks = {}
    results = {}
    chunk_types = ["allocated", "tcache", "fast", "small", "large", "unsorted"]
    for name in chunk_types:
<<<<<<< HEAD
        chunks[name] = pwndbg.gdblib.memory.poi(
=======
        chunks[name] = pwndbg.gdblib.memory.get_typed_pointer_value(
>>>>>>> d38e5763
            pwndbg.gdblib.heap.current.malloc_chunk, gdb.lookup_symbol(f"{name}_chunk")[0].value()
        )
        results[name] = gdb.execute(f"malloc_chunk {name}_chunk", to_string=True).splitlines()

    expected = generate_expected_malloc_chunk_output(chunks)

    for name in chunk_types:
        assert results[name] == expected[name]

    gdb.execute("continue")

    # Print main thread's chunk from another thread
    assert gdb.selected_thread().num == 2
    results["large"] = gdb.execute("malloc_chunk large_chunk", to_string=True).splitlines()
    expected = generate_expected_malloc_chunk_output(chunks)
    assert results["large"] == expected["large"]

    gdb.execute("continue")

    # Test some non-main-arena chunks
    for name in chunk_types:
<<<<<<< HEAD
        chunks[name] = pwndbg.gdblib.memory.poi(
=======
        chunks[name] = pwndbg.gdblib.memory.get_typed_pointer_value(
>>>>>>> d38e5763
            pwndbg.gdblib.heap.current.malloc_chunk, gdb.lookup_symbol(f"{name}_chunk")[0].value()
        )
        results[name] = gdb.execute(f"malloc_chunk {name}_chunk", to_string=True).splitlines()

    expected = generate_expected_malloc_chunk_output(chunks)
    expected["allocated"][0] += " | NON_MAIN_ARENA"
    expected["tcache"][0] += " | NON_MAIN_ARENA"
    expected["fast"][0] += " | NON_MAIN_ARENA"

    for name in chunk_types:
        assert results[name] == expected[name]

    # Print another thread's chunk from the main thread
    gdb.execute("thread 1")
    assert gdb.selected_thread().num == 1
    results["large"] = gdb.execute("malloc_chunk large_chunk", to_string=True).splitlines()
    assert results["large"] == expected["large"]


def test_malloc_chunk_command_heuristic(start_binary):
    start_binary(HEAP_MALLOC_CHUNK)
    gdb.execute("set resolve-heap-via-heuristic force")
    gdb.execute("break break_here")
    gdb.execute("continue")

    chunks = {}
    results = {}
    chunk_types = ["allocated", "tcache", "fast", "small", "large", "unsorted"]
    for name in chunk_types:
        chunks[name] = pwndbg.gdblib.heap.current.malloc_chunk(
            gdb.lookup_symbol(f"{name}_chunk")[0].value()
        )
        results[name] = gdb.execute(f"malloc_chunk {name}_chunk", to_string=True).splitlines()

    expected = generate_expected_malloc_chunk_output(chunks)

    for name in chunk_types:
        assert results[name] == expected[name]

    gdb.execute("continue")

    # Print main thread's chunk from another thread
    assert gdb.selected_thread().num == 2
    results["large"] = gdb.execute("malloc_chunk large_chunk", to_string=True).splitlines()
    expected = generate_expected_malloc_chunk_output(chunks)
    assert results["large"] == expected["large"]

    gdb.execute("continue")

    # Test some non-main-arena chunks
    for name in chunk_types:
        chunks[name] = pwndbg.gdblib.heap.current.malloc_chunk(
            gdb.lookup_symbol(f"{name}_chunk")[0].value()
        )
        results[name] = gdb.execute(f"malloc_chunk {name}_chunk", to_string=True).splitlines()

    expected = generate_expected_malloc_chunk_output(chunks)
    expected["allocated"][0] += " | NON_MAIN_ARENA"
    expected["tcache"][0] += " | NON_MAIN_ARENA"
    expected["fast"][0] += " | NON_MAIN_ARENA"

    for name in chunk_types:
        assert results[name] == expected[name]

    # Print another thread's chunk from the main thread
    gdb.execute("thread 1")
    assert gdb.selected_thread().num == 1
    results["large"] = gdb.execute("malloc_chunk large_chunk", to_string=True).splitlines()
    assert results["large"] == expected["large"]


def test_malloc_chunk_dump_command(start_binary):
    start_binary(HEAP_MALLOC_CHUNK_DUMP)
    gdb.execute("break break_here")
    gdb.execute("continue")

<<<<<<< HEAD
    chunk = pwndbg.gdblib.memory.poi(
=======
    chunk = pwndbg.gdblib.memory.get_typed_pointer_value(
>>>>>>> d38e5763
        pwndbg.gdblib.heap.current.malloc_chunk, gdb.lookup_symbol("test_chunk")[0].value()
    )
    chunk_addr = chunk.address

    malloc_chunk = gdb.execute(f"malloc_chunk {chunk_addr} -d", to_string=True)

    size = int(
        chunk[("mchunk_size" if "mchunk_size" in (f.name for f in chunk.type.fields()) else "size")]
    )

    real_size = size & (0xFFFFFFFFFFFFFFF - 0b111)

    chunk_addr = int(chunk.address)
    expected = [
        "Allocated chunk | PREV_INUSE",
        f"Addr: 0x{chunk_addr:x}",
        f"Size: 0x{real_size:02x} (with flag bits: 0x{size:02x})",
        "",
        "hexdump",
        f"+0000 0x{chunk_addr:x}  00 00 00 00 00 00 00 00  31 00 00 00 00 00 00 00  │........│1.......│",
        f"+0010 0x{chunk_addr+0x10:x}  54 68 69 73 20 69 73 20  61 20 74 65 73 74 20 73  │This.is.│a.test.s│",
        f"+0020 0x{chunk_addr+0x20:x}  74 72 69 6e 67 00 00 00  00 00 00 00 00 00 00 00  │tring...│........│",
        f"+0030 0x{chunk_addr+0x30:x}  00 00 00 00 00 00 00 00                           │........│        │",
    ]

    # now just compare the output
    assert malloc_chunk.splitlines() == expected


class mock_for_heuristic:
    def __init__(self, mock_symbols=[], mock_all=False):
        self.mock_symbols = (
            mock_symbols  # every symbol's address in the list will be mocked to `None`
        )
        self.mock_all = mock_all  # all symbols will be mocked to `None`
        # Save `pwndbg.gdblib.symbol.address` and `pwndbg.gdblib.symbol.static_linkage_symbol_address` before mocking
        self.saved_address_func = pwndbg.gdblib.symbol.address
        self.saved_static_linkage_symbol_address_func = (
            pwndbg.gdblib.symbol.static_linkage_symbol_address
        )

    def __enter__(self):
        def mock(original):
            def _mock(symbol, *args, **kwargs):
                if self.mock_all:
                    return None
                for s in self.mock_symbols:
                    if s == symbol:
                        return None
                return original(symbol, *args, **kwargs)

            return _mock

        # Mock `pwndbg.gdblib.symbol.address` and `pwndbg.gdblib.symbol.static_linkage_symbol_address`
        pwndbg.gdblib.symbol.address = mock(pwndbg.gdblib.symbol.address)
        pwndbg.gdblib.symbol.static_linkage_symbol_address = mock(
            pwndbg.gdblib.symbol.static_linkage_symbol_address
        )

    def __exit__(self, exc_type, exc_value, traceback):
        # Restore `pwndbg.gdblib.symbol.address` and `pwndbg.gdblib.symbol.static_linkage_symbol_address`
        pwndbg.gdblib.symbol.address = self.saved_address_func
        pwndbg.gdblib.symbol.static_linkage_symbol_address = (
            self.saved_static_linkage_symbol_address_func
        )


def test_main_arena_heuristic(start_binary):
    start_binary(HEAP_MALLOC_CHUNK)
    gdb.execute("set resolve-heap-via-heuristic force")
    gdb.execute("break break_here")
    gdb.execute("continue")

    # Use the debug symbol to get the address of `main_arena`
    main_arena_addr_via_debug_symbol = pwndbg.gdblib.symbol.static_linkage_symbol_address(
        "main_arena"
    ) or pwndbg.gdblib.symbol.address("main_arena")

    # Check if we can get the address of `main_arena` from debug symbols and the struct of `main_arena` is correct
    assert pwndbg.gdblib.heap.current.main_arena is not None
    # Check the address of `main_arena` is correct
    assert pwndbg.gdblib.heap.current.main_arena.address == main_arena_addr_via_debug_symbol
    # Check the struct size is correct
    assert (
        pwndbg.gdblib.heap.current.main_arena._gdbValue.type.sizeof
        == pwndbg.gdblib.typeinfo.lookup_types("struct malloc_state").sizeof
    )
    pwndbg.gdblib.heap.current = type(
        pwndbg.gdblib.heap.current
    )()  # Reset the heap object of pwndbg

    # Check if we can get the address of `main_arena` by parsing the .data section of the ELF of libc
    with mock_for_heuristic(["main_arena"]):
        assert pwndbg.gdblib.heap.current.main_arena is not None
        # Check the address of `main_arena` is correct
        assert pwndbg.gdblib.heap.current.main_arena.address == main_arena_addr_via_debug_symbol


def test_mp_heuristic(start_binary):
    start_binary(HEAP_MALLOC_CHUNK)
    gdb.execute("set resolve-heap-via-heuristic force")
    gdb.execute("break break_here")
    gdb.execute("continue")

    # Use the debug symbol to get the address of `mp_`
    mp_addr_via_debug_symbol = pwndbg.gdblib.symbol.static_linkage_symbol_address(
        "mp_"
    ) or pwndbg.gdblib.symbol.address("mp_")

    # Check if we can get the address of `mp_` from debug symbols and the struct of `mp_` is correct
    assert pwndbg.gdblib.heap.current.mp is not None
    # Check the address of `main_arena` is correct
    assert pwndbg.gdblib.heap.current.mp.address == mp_addr_via_debug_symbol
    # Check the struct size is correct
    assert (
        pwndbg.gdblib.heap.current.mp.type.sizeof
        == pwndbg.gdblib.typeinfo.lookup_types("struct malloc_par").sizeof
    )
    pwndbg.gdblib.heap.current = type(
        pwndbg.gdblib.heap.current
    )()  # Reset the heap object of pwndbg

    # Check if we can get the address of `mp_` by parsing the .data section of the ELF of libc
    with mock_for_heuristic(["mp_"]):
        assert pwndbg.gdblib.heap.current.mp is not None
        # Check the address of `mp_` is correct
        assert pwndbg.gdblib.heap.current.mp.address == mp_addr_via_debug_symbol


@pytest.mark.parametrize(
    "is_multi_threaded", [False, True], ids=["single-threaded", "multi-threaded"]
)
def test_thread_cache_heuristic(start_binary, is_multi_threaded):
    # TODO: Support other architectures or different libc versions
    start_binary(HEAP_MALLOC_CHUNK)
    gdb.execute("set resolve-heap-via-heuristic force")
    gdb.execute("break break_here")
    gdb.execute("continue")
    if is_multi_threaded:
        gdb.execute("continue")
        assert gdb.selected_thread().num == 2

    # Use the debug symbol to find the address of `thread_cache`
    tcache_addr_via_debug_symbol = pwndbg.gdblib.symbol.static_linkage_symbol_address(
        "tcache"
    ) or pwndbg.gdblib.symbol.address("tcache")
    thread_cache_addr_via_debug_symbol = pwndbg.gdblib.memory.u(tcache_addr_via_debug_symbol)

    # Check if we can get the address of `thread_cache` from debug symbols and the struct of `thread_cache` is correct
    assert pwndbg.gdblib.heap.current.thread_cache is not None
    # Check the address of `thread_cache` is correct
    assert pwndbg.gdblib.heap.current.thread_cache.address == thread_cache_addr_via_debug_symbol
    # Check the struct size is correct
    assert (
        pwndbg.gdblib.heap.current.thread_cache.type.sizeof
        == pwndbg.gdblib.typeinfo.lookup_types("struct tcache_perthread_struct").sizeof
    )
    pwndbg.gdblib.heap.current = type(
        pwndbg.gdblib.heap.current
    )()  # Reset the heap object of pwndbg

    # Check if we can get the address of `tcache` by using the first chunk or by brute force
    with mock_for_heuristic(["tcache"]):
        # Check if we can find tcache by brute force
        pwndbg.gdblib.heap.current.prompt_for_brute_force_thread_cache_permission = lambda: True
        assert pwndbg.gdblib.heap.current.thread_cache.address == thread_cache_addr_via_debug_symbol
        pwndbg.gdblib.heap.current = type(
            pwndbg.gdblib.heap.current
        )()  # Reset the heap object of pwndbg
        # Check if we can find tcache by using the first chunk
        # # Note: This will NOT work when can NOT find the heap boundaries or the the arena is been shared
        pwndbg.gdblib.heap.current.prompt_for_brute_force_thread_cache_permission = lambda: False
        assert pwndbg.gdblib.heap.current.thread_cache.address == thread_cache_addr_via_debug_symbol


@pytest.mark.parametrize(
    "is_multi_threaded", [False, True], ids=["single-threaded", "multi-threaded"]
)
def test_thread_arena_heuristic(start_binary, is_multi_threaded):
    # TODO: Support other architectures or different libc versions
    start_binary(HEAP_MALLOC_CHUNK)
    gdb.execute("set resolve-heap-via-heuristic force")
    gdb.execute("break break_here")
    gdb.execute("continue")
    if is_multi_threaded:
        gdb.execute("continue")
        assert gdb.selected_thread().num == 2

    # Use the debug symbol to find the value of `thread_arena`
    thread_arena_via_debug_symbol = pwndbg.gdblib.symbol.static_linkage_symbol_address(
        "thread_arena"
    ) or pwndbg.gdblib.symbol.address("thread_arena")
    assert thread_arena_via_debug_symbol is not None
    thread_arena_via_debug_symbol = pwndbg.gdblib.memory.u(thread_arena_via_debug_symbol)
    assert thread_arena_via_debug_symbol > 0

    # Check if we can get the address of `thread_arena` from debug symbols and the value of `thread_arena` is correct
    assert pwndbg.gdblib.heap.current.thread_arena is not None
    # Check the address of `thread_arena` is correct
    assert pwndbg.gdblib.heap.current.thread_arena.address == thread_arena_via_debug_symbol
    pwndbg.gdblib.heap.current = type(
        pwndbg.gdblib.heap.current
    )()  # Reset the heap object of pwndbg

    # Check if we can use brute-force to find the `thread_arena` when multi-threaded, and if we can use the `main_arena` as the `thread_arena` when single-threaded
    with mock_for_heuristic(["thread_arena"]):
        # mock the prompt to avoid input
        pwndbg.gdblib.heap.current.prompt_for_brute_force_thread_arena_permission = lambda: True
        assert pwndbg.gdblib.heap.current.thread_arena is not None
        # Check the value of `thread_arena` is correct
        assert pwndbg.gdblib.heap.current.thread_arena.address == thread_arena_via_debug_symbol


def test_global_max_fast_heuristic(start_binary):
    # TODO: Support other architectures or different libc versions
    start_binary(HEAP_MALLOC_CHUNK)
    gdb.execute("set resolve-heap-via-heuristic force")
    gdb.execute("break break_here")
    gdb.execute("continue")

    # Use the debug symbol to find the address of `global_max_fast`
    global_max_fast_addr_via_debug_symbol = pwndbg.gdblib.symbol.static_linkage_symbol_address(
        "global_max_fast"
    ) or pwndbg.gdblib.symbol.address("global_max_fast")
    assert global_max_fast_addr_via_debug_symbol is not None

    # Check if we can get the address of `global_max_fast` from debug symbols and the value of `global_max_fast` is correct
    assert pwndbg.gdblib.heap.current.global_max_fast is not None
    # Check the address of `global_max_fast` is correct
    assert pwndbg.gdblib.heap.current._global_max_fast_addr == global_max_fast_addr_via_debug_symbol
    pwndbg.gdblib.heap.current = type(
        pwndbg.gdblib.heap.current
    )()  # Reset the heap object of pwndbg

    # Check if we can return the default value even if we can NOT find the address of `global_max_fast`
    with mock_for_heuristic(["global_max_fast"]):
        assert pwndbg.gdblib.heap.current.global_max_fast == pwndbg.gdblib.memory.u(
            global_max_fast_addr_via_debug_symbol
        )


@pytest.mark.parametrize(
    "is_multi_threaded", [False, True], ids=["single-threaded", "multi-threaded"]
)
def test_heuristic_fail_gracefully(start_binary, is_multi_threaded):
    # TODO: Support other architectures or different libc versions
    start_binary(HEAP_MALLOC_CHUNK)
    gdb.execute("set resolve-heap-via-heuristic force")
    gdb.execute("break break_here")
    gdb.execute("continue")
    if is_multi_threaded:
        gdb.execute("continue")
        assert gdb.selected_thread().num == 2

    def _test_heuristic_fail_gracefully(name):
        try:
            getattr(pwndbg.gdblib.heap.current, name)
        except SymbolUnresolvableError as e:
            # That's the only exception we expect
            assert e.symbol  # we should show what symbol we failed to resolve

    # Mock all address and mess up the memory
    with mock_for_heuristic(mock_all=True):
        # mock the prompt to avoid input
        pwndbg.gdblib.heap.current.prompt_for_brute_force_thread_arena_permission = lambda: False
        pwndbg.gdblib.heap.current.prompt_for_brute_force_thread_cache_permission = lambda: False
        _test_heuristic_fail_gracefully("main_arena")
        _test_heuristic_fail_gracefully("mp")
        _test_heuristic_fail_gracefully("global_max_fast")
        _test_heuristic_fail_gracefully("thread_cache")
        _test_heuristic_fail_gracefully("thread_arena")<|MERGE_RESOLUTION|>--- conflicted
+++ resolved
@@ -142,11 +142,7 @@
     results = {}
     chunk_types = ["allocated", "tcache", "fast", "small", "large", "unsorted"]
     for name in chunk_types:
-<<<<<<< HEAD
-        chunks[name] = pwndbg.gdblib.memory.poi(
-=======
         chunks[name] = pwndbg.gdblib.memory.get_typed_pointer_value(
->>>>>>> d38e5763
             pwndbg.gdblib.heap.current.malloc_chunk, gdb.lookup_symbol(f"{name}_chunk")[0].value()
         )
         results[name] = gdb.execute(f"malloc_chunk {name}_chunk", to_string=True).splitlines()
@@ -168,11 +164,7 @@
 
     # Test some non-main-arena chunks
     for name in chunk_types:
-<<<<<<< HEAD
-        chunks[name] = pwndbg.gdblib.memory.poi(
-=======
         chunks[name] = pwndbg.gdblib.memory.get_typed_pointer_value(
->>>>>>> d38e5763
             pwndbg.gdblib.heap.current.malloc_chunk, gdb.lookup_symbol(f"{name}_chunk")[0].value()
         )
         results[name] = gdb.execute(f"malloc_chunk {name}_chunk", to_string=True).splitlines()
@@ -249,11 +241,7 @@
     gdb.execute("break break_here")
     gdb.execute("continue")
 
-<<<<<<< HEAD
-    chunk = pwndbg.gdblib.memory.poi(
-=======
     chunk = pwndbg.gdblib.memory.get_typed_pointer_value(
->>>>>>> d38e5763
         pwndbg.gdblib.heap.current.malloc_chunk, gdb.lookup_symbol("test_chunk")[0].value()
     )
     chunk_addr = chunk.address
