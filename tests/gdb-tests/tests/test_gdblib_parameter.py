--- conflicted
+++ resolved
@@ -3,11 +3,7 @@
 import gdb
 import pytest
 
-<<<<<<< HEAD
-import pwndbg.config
-=======
 import pwndbg
->>>>>>> f7b95a6b
 import pwndbg.lib.config
 
 
