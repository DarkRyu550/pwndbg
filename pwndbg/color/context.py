--- conflicted
+++ resolved
@@ -5,10 +5,6 @@
 from pwndbg import config
 from pwndbg.color import generateColorFunction
 from pwndbg.color import theme
-<<<<<<< HEAD
-from pwndbg.config import config
-=======
->>>>>>> f7b95a6b
 from pwndbg.lib.regs import BitFlags
 
 config_prefix_color = theme.add_color_param(
