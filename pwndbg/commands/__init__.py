--- conflicted
+++ resolved
@@ -88,11 +88,7 @@
 pwndbg_is_reloading = getattr(gdb, "pwndbg_is_reloading", False)
 
 
-<<<<<<< HEAD
-def fallback_lex_args(command_line: str) -> list[str]:
-=======
 def fallback_lex_args(command_line: str) -> List[str]:
->>>>>>> 6a26b212
     """
     Lexes the given command line into a list of arguments, according to the
     conventions of the debugger being used and of the interactive session.
