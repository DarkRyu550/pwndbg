from __future__ import annotations

import argparse
import os

import pwndbg
import pwndbg.aglib.arch
import pwndbg.aglib.memory
import pwndbg.aglib.regs
import pwndbg.aglib.stack
import pwndbg.aglib.vmmap
import pwndbg.color.memory as M
import pwndbg.commands
import pwndbg.wrappers
from pwndbg.commands import CommandCategory

parser = argparse.ArgumentParser(
    description="Shows offsets of the specified address from various useful locations."
)
parser.add_argument("address", nargs="?", default="$pc", help="Address to inspect")


def print_line(name, addr, first, second, op, width=20) -> None:
    print(
        f"{name.rjust(width)} {M.get(addr)} = {M.get(first) if not isinstance(first, str) else first.ljust(len(hex(addr).rstrip('L')))} {op} {second:#x}"
    )


def xinfo_stack(page, addr) -> None:
    # If it's a stack address, print offsets to top and bottom of stack, as
    # well as offsets to current stack and base pointer (if used by debuggee)

    sp = pwndbg.aglib.regs.sp
    frame = pwndbg.aglib.regs[pwndbg.aglib.regs.frame]
    frame_mapping = pwndbg.aglib.vmmap.find(frame)

    print_line("Stack Top", addr, page.vaddr, addr - page.vaddr, "+")
    print_line("Stack End", addr, page.end, page.end - addr, "-")
    print_line("Stack Pointer", addr, sp, addr - sp, "+")

    if frame_mapping and page.vaddr == frame_mapping.vaddr:
        print_line("Frame Pointer", addr, frame, frame - addr, "-")

    canary_value = pwndbg.commands.canary.canary_value()[0]

    if canary_value is not None:
        all_canaries = list(
            pwndbg.search.search(
                pwndbg.aglib.arch.pack(canary_value), mappings=pwndbg.aglib.stack.get().values()
            )
        )
        follow_canaries = sorted(filter(lambda a: a > addr, all_canaries))
        if follow_canaries is not None and len(follow_canaries) > 0:
            nxt = follow_canaries[0]
            print_line("Next Stack Canary", addr, nxt, nxt - addr, "-")


def xinfo_mmap_file(page, addr) -> None:
    # If it's an address pointing into a memory mapped file, print offsets
    # to beginning of file in memory and on disk

    file_name = page.objfile
<<<<<<< HEAD
    objpages = filter(lambda p: p.objfile == file_name, pwndbg.aglib.vmmap.get())
=======
    # Check if the file exists on the local system, as we may be attached to a gdb-server or qemu.
    # Even so, the file might exist locally, if we are doing `target remote localhost:1234`
    if not os.path.exists(file_name):
        return None

    objpages = filter(lambda p: p.objfile == file_name, pwndbg.gdblib.vmmap.get())
>>>>>>> 27ccbbac
    first = sorted(objpages, key=lambda p: p.vaddr)[0]

    # print offset from ELF base load address
    rva = addr - first.vaddr
    print_line("File (Base)", addr, first.vaddr, rva, "+")

    # find possible LOAD segments that designate memory and file backings
    containing_loads = [
        seg
        for seg in pwndbg.aglib.elf.get_containing_segments(file_name, first.vaddr, addr)
        if seg["p_type"] == "PT_LOAD"
    ]

    for segment in containing_loads:
        if segment["p_type"] == "PT_LOAD" and addr < segment["x_vaddr_mem_end"]:
            offset = addr - segment["p_vaddr"]
            print_line("File (Segment)", addr, segment["p_vaddr"], offset, "+")
            break

    for segment in containing_loads:
        if segment["p_type"] == "PT_LOAD" and addr < segment["x_vaddr_file_end"]:
            file_offset = segment["p_offset"] + (addr - segment["p_vaddr"])
            print_line("File (Disk)", addr, file_name, file_offset, "+")
            break
    else:
        print(f"{'File (Disk)'.rjust(20)} {M.get(addr)} = [not file backed]")

    containing_sections = pwndbg.aglib.elf.get_containing_sections(file_name, first.vaddr, addr)
    if len(containing_sections) > 0:
        print("\n Containing ELF sections:")
        for sec in containing_sections:
            print_line(sec["x_name"], addr, sec["sh_addr"], addr - sec["sh_addr"], "+")


def xinfo_default(page, addr) -> None:
    # Just print the distance to the beginning of the mapping
    print_line("Mapped Area", addr, page.vaddr, addr - page.vaddr, "+")


@pwndbg.commands.ArgparsedCommand(parser, category=CommandCategory.MEMORY)
@pwndbg.commands.OnlyWhenRunning
def xinfo(address=None) -> None:
    address = address.cast(
        pwndbg.aglib.typeinfo.pvoid
    )  # Fixes issues with function ptrs (xinfo malloc)
    addr = int(address)
    addr &= pwndbg.aglib.arch.ptrmask

    page = pwndbg.aglib.vmmap.find(addr)

    if page is None:
        print(f"\n  Virtual address {addr:#x} is not mapped.")
        return

    print(f"Extended information for virtual address {M.get(addr)}:")

    print("\n  Containing mapping:")
    print(M.get(address, text=str(page)))

    print("\n  Offset information:")

    if page.is_stack:
        xinfo_stack(page, addr)
    else:
        xinfo_default(page, addr)

    if page.is_memory_mapped_file:
        xinfo_mmap_file(page, addr)<|MERGE_RESOLUTION|>--- conflicted
+++ resolved
@@ -60,16 +60,12 @@
     # to beginning of file in memory and on disk
 
     file_name = page.objfile
-<<<<<<< HEAD
-    objpages = filter(lambda p: p.objfile == file_name, pwndbg.aglib.vmmap.get())
-=======
     # Check if the file exists on the local system, as we may be attached to a gdb-server or qemu.
     # Even so, the file might exist locally, if we are doing `target remote localhost:1234`
     if not os.path.exists(file_name):
         return None
 
-    objpages = filter(lambda p: p.objfile == file_name, pwndbg.gdblib.vmmap.get())
->>>>>>> 27ccbbac
+    objpages = filter(lambda p: p.objfile == file_name, pwndbg.aglib.vmmap.get())
     first = sorted(objpages, key=lambda p: p.vaddr)[0]
 
     # print offset from ELF base load address
