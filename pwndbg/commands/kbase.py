from __future__ import annotations

import argparse

import gdb

import pwndbg.color.message as M
import pwndbg.commands
import pwndbg.gdblib.kernel
from pwndbg import config
from pwndbg.commands import CommandCategory
<<<<<<< HEAD
from pwndbg.config import config
=======
>>>>>>> f7b95a6b

parser = argparse.ArgumentParser(description="Finds the kernel virtual base address.")

parser.add_argument("-r", "--rebase", action="store_true", help="rebase loaded symbol file")


@pwndbg.commands.ArgparsedCommand(parser, category=CommandCategory.KERNEL)
@pwndbg.commands.OnlyWhenQemuKernel
@pwndbg.commands.OnlyWhenPagingEnabled
def kbase(rebase=False) -> None:
    if config.kernel_vmmap == "none":
        print(M.error("kbase does not work when kernel-vmmap is set to none"))
        return

    base = pwndbg.gdblib.kernel.kbase()

    if base is None:
        print(M.error("Unable to locate the kernel base"))
        return

    print(M.success(f"Found virtual text base address: {hex(base)}"))

    if not rebase:
        return

    symbol_file = gdb.current_progspace().filename

    if symbol_file:
        gdb.execute("symbol-file")
        gdb.execute(f"add-symbol-file {symbol_file} {hex(base)}")
    else:
        print(M.error("No symbol file is currently loaded"))<|MERGE_RESOLUTION|>--- conflicted
+++ resolved
@@ -9,10 +9,6 @@
 import pwndbg.gdblib.kernel
 from pwndbg import config
 from pwndbg.commands import CommandCategory
-<<<<<<< HEAD
-from pwndbg.config import config
-=======
->>>>>>> f7b95a6b
 
 parser = argparse.ArgumentParser(description="Finds the kernel virtual base address.")
 
