"""
Find a chain of leaks given some starting address.
"""

from __future__ import annotations

import argparse
import queue
from typing import Dict
from typing import List

import gdb

import pwndbg
import pwndbg.color.memory as M
import pwndbg.commands
<<<<<<< HEAD
import pwndbg.config
=======
>>>>>>> f7b95a6b
import pwndbg.gdblib.vmmap
from pwndbg.chain import c as C
from pwndbg.color import message
from pwndbg.commands import CommandCategory


# Used to recursively print the pointer chain.
# addr is a pointer. It is taken to be a child pointer.
# visited_map is a map of children -> (parent,parent_start)
def get_rec_addr_string(addr, visited_map):
    page = pwndbg.gdblib.vmmap.find(addr)
    arrow_right = C.arrow(" %s " % pwndbg.config.chain_arrow_right)

    if page is not None:
        if addr not in visited_map:
            return ""

        parent_info = visited_map[addr]
        parent = parent_info[0]
        parent_base_addr = parent_info[1]
        if parent - parent_base_addr < 0:
            curText = hex(parent_base_addr) + hex(parent - parent_base_addr)
        else:
            curText = hex(parent_base_addr) + "+" + hex(parent - parent_base_addr)
        if parent_base_addr == addr:
            return ""
        return (
            get_rec_addr_string(parent_base_addr, visited_map)
            + M.get(parent_base_addr, text=curText)
            + arrow_right
        )
    else:
        return ""


# Useful for debugging. Prints a map of child -> (parent, parent_start)
def dbg_print_map(maps) -> None:
    for child, parent_info in maps.items():
        print(f"0x{child:x} + (0x{parent_info[0]:x}, 0x{parent_info[1]:x})")


parser = argparse.ArgumentParser(
    formatter_class=argparse.RawTextHelpFormatter,
    description="""
Attempt to find a leak chain given a starting address.
Scans memory near the given address, looks for pointers, and continues that process to attempt to find leaks.

Example: leakfind $rsp --page_name=filename --max_offset=0x48 --max_depth=6. This would look for any chains of leaks \
that point to a section in filename which begin near $rsp, are never 0x48 bytes further from a known pointer, \
and are a maximum length of 6.
""",
)
parser.add_argument(
    "address", nargs="?", default="$sp", help="Starting address to find a leak chain from"
)
parser.add_argument(
    "-p",
    "--page_name",
    type=str,
    nargs="?",
    default=None,
    help="Substring required to be part of the name of any found pages",
)
parser.add_argument(
    "-o",
    "--max_offset",
    type=int,
    default=0x48,
    nargs="?",
    help="Max offset to add to addresses when looking for leak",
)
parser.add_argument(
    "-d",
    "--max_depth",
    type=int,
    default=0x4,
    nargs="?",
    help="Maximum depth to follow pointers to",
)
parser.add_argument(
    "-s",
    "--step",
    nargs="?",
    type=int,
    default=0x1,
    help="Step to add between pointers so they are considered. For example, if this is 4 it would only consider pointers at an offset divisible by 4 from the starting pointer",
)
parser.add_argument(
    "--negative_offset",
    nargs="?",
    type=int,
    default=0x0,
    help="Max negative offset to search before an address when looking for a leak",
)


@pwndbg.commands.ArgparsedCommand(parser, category=CommandCategory.MEMORY)
@pwndbg.commands.OnlyWhenRunning
def leakfind(
    address=None,
    page_name=None,
    max_offset: int = 0x40,
    max_depth: int = 0x4,
    step: int = 0x1,
    negative_offset: int = 0x0,
):
    if address is None:
        raise argparse.ArgumentTypeError("No starting address provided.")
    foundPages = pwndbg.gdblib.vmmap.find(address)

    if not foundPages:
        raise argparse.ArgumentTypeError("Starting address is not mapped.")

    if not pwndbg.gdblib.memory.peek(address):
        raise argparse.ArgumentTypeError("Unable to read from starting address.")

    # Just warn the user that a large depth might be slow.
    # Probably worth checking offset^depth < threshold. Do this when more benchmarking is established.
    if max_depth > 8:
        print(message.warn("leakfind may take a while to run on larger depths."))

    stride = step
    address = int(address)

    # The below map stores a map of child address->(parent_address,parent_start_address)
    # In the above tuple, parent_address is the exact address with a pointer to the child address.
    # parent_start_address is an address that a previous address pointed to.
    # We need to store both so that we can nicely create our leak chain.
    visited_map = {}
    visited_set = {int(address)}
    address_queue: "queue.Queue[int]" = queue.Queue()
    address_queue.put(int(address))
    depth = 0
    time_to_depth_increase = 0

    # Run a bfs
    # TODO look into performance gain from checking if an address is mapped before calling pwndbg.gdblib.memory.pvoid()
    # TODO also check using pwndbg.gdblib.memory.read for possible performance boosts.
    while address_queue.qsize() > 0 and depth < max_depth:
        if time_to_depth_increase == 0:
            depth = depth + 1
            time_to_depth_increase = address_queue.qsize()
        cur_start_addr = address_queue.get()
        time_to_depth_increase -= 1
        for cur_addr in range(
            cur_start_addr - negative_offset, cur_start_addr + max_offset, stride
        ):
            try:
                cur_addr &= pwndbg.gdblib.arch.ptrmask
                result = int(pwndbg.gdblib.memory.pvoid(cur_addr))
                if result in visited_map or result in visited_set:
                    continue
                visited_map[result] = (
                    cur_addr,
                    cur_start_addr,
                )  # map is of form child->(parent,parent_start)
                address_queue.put(result)
                visited_set.add(result)
            except gdb.error:
                # That means the memory was unmapped. Just skip it if we can't read it.
                break

    # A map of length->list of lines. Used to let us print in a somewhat nice manner.
    output_map: Dict[int, List[str]] = {}
    arrow_right = C.arrow(" %s " % pwndbg.config.chain_arrow_right)

    for child in visited_map:
        child_page = pwndbg.gdblib.vmmap.find(child)
        if child_page is not None:
            if page_name is not None and page_name not in child_page.objfile:
                continue
            line = (
                get_rec_addr_string(child, visited_map)
                + M.get(child)
                + " "
                + M.get(child, text=child_page.objfile)
            )
            chain_length = line.count(arrow_right)
            if chain_length in output_map:
                output_map[chain_length].append(line)
            else:
                output_map[chain_length] = [line]

    # Output sorted by length of chain
    for chain_length, lines in output_map.items():
        for line in lines:
            print(line)

    if pwndbg.gdblib.qemu.is_qemu():
        print("\n[QEMU target detected - leakfind result might not be accurate; see `help vmmap`]")<|MERGE_RESOLUTION|>--- conflicted
+++ resolved
@@ -14,10 +14,6 @@
 import pwndbg
 import pwndbg.color.memory as M
 import pwndbg.commands
-<<<<<<< HEAD
-import pwndbg.config
-=======
->>>>>>> f7b95a6b
 import pwndbg.gdblib.vmmap
 from pwndbg.chain import c as C
 from pwndbg.color import message
