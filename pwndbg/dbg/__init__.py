"""
The abstracted debugger interface.
"""

from __future__ import annotations

<<<<<<< HEAD
from typing import Any, Callable
=======
from typing import Any
from typing import Tuple
>>>>>>> e50db4af

dbg = None

class Session:
    """
    Interactive debugger session. Handles things like commands and history.
    """
    
    def history(self) -> list[str]:
        """
        The command history of this interactive session.
        """
        raise NotImplementedError()
    
    def lex_args(self, command_line: str) -> list[str]:
        """
        Lexes the given command line into a list of arguments, according to the
        conventions of the debugger being used and of the interactive session.
        """
        raise NotImplementedError()

class CommandHandle:
    """
    An opaque handle to an installed command.
    """
    def remove(self) -> None:
        """
        Removes this command from the command palette of the debugger.
        """
        raise NotImplementedError()

class Debugger:
    """
    The base class representing a debugger.
    """

    def setup(self, *args: Any) -> None:
        """
        Perform debugger-specific initialization.

        Because we can't really know what a given debugger object will need as
        part of its setup process, we allow for as many arguments as desired to
        be passed in, and leave it up to the implementations to decide what they
        need.

        This shouldn't be a problem, seeing as, unlike other methods in this
        class, this should only be called as part of the debugger-specific
        bringup code.
        """
        raise NotImplementedError()

    def session(self) -> Session | None:
        """
        Returns a reference to the interactive session associated with this
        debugger, if any.
        """
        raise NotImplementedError()

    def add_command(self, name: str, handler: Callable[str, bool]) -> CommandHandle:
        """
        Adds a command with the given name to the debugger, that invokes the
        given function every time it is called.
        """
        raise NotImplementedError()

    # WARNING
    #
    # These are hacky parts of the API that were strictly necessary to bring up
    # pwndbg under LLDB without breaking it under GDB. Expect most of them to be
    # removed or replaced as the porting work continues.
    # 

    def addrsz(self, address: Any) -> str:
        """
        Format the given address value.
        """
        raise NotImplementedError()

    def get_cmd_window_size(self) -> Tuple[int, int]:
        """
        The size of the command window, in characters, if available.
        """
        raise NotImplementedError()

    def set_python_diagnostics(self, enabled: bool) -> None:
        """
        Enables or disables Python diagnostic messages for this debugger.
        """
        raise NotImplementedError()<|MERGE_RESOLUTION|>--- conflicted
+++ resolved
@@ -4,12 +4,7 @@
 
 from __future__ import annotations
 
-<<<<<<< HEAD
-from typing import Any, Callable
-=======
-from typing import Any
-from typing import Tuple
->>>>>>> e50db4af
+from typing import Any, Callable, Tuple
 
 dbg = None
 
