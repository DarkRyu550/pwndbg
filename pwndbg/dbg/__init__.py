"""
The abstracted debugger interface.
"""

from __future__ import annotations

from enum import Enum
from typing import Any
from typing import Callable
from typing import List
from typing import Tuple

dbg: Debugger = None


<<<<<<< HEAD
class Frame:
    def evaluate_expression(self, expression: str) -> Value:
        """
        Evaluate the given expression in the context of this frame, and
        return a `Value`.
        """
        raise NotImplementedError()


class Thread:
    def bottom_frame(self) -> Frame:
        """
        Frame at the bottom of the call stack for this thread.
        """


class Process:
    def threads(self) -> list[Thread]:
        """
        Returns a list containing the threads in this process.
        """
        raise NotImplementedError()

    def evaluate_expression(self, expression: str) -> Value:
        """
        Evaluate the given expression in the context of the current process, and
        return a `Value`.
        """
        raise NotImplementedError()


class TypeCode(Enum):
    """
    Broad categories of types.
    """

    POINTER = 1
    ARRAY = 2
    STRUCT = 3
    TYPEDEF = 4
    UNION = 5
    INT = 6
    ENUM = 7


class TypeField:
    """
    The fields in a structured type.

    Currently this is just a mirror of `gdb.Field`.
    """

    def __init__(
        self,
        bitpos: int,
        name: str | None,
        type: Type,
        parent_type,
        enumval: int | None = None,
        artificial: bool = False,
        is_base_class: bool = False,
        bitsize: int = 0,
    ) -> None:
        self.bitpos = bitpos
        self.name = name
        self.type = type
        self.parent_type = parent_type
        self.enumval = enumval
        self.artificial = artificial
        self.is_base_class = is_base_class
        self.bitsize = bitsize


class Type:
    """
    Class representing a type in the context of an inferior process.
    """

    @property
    def alignof(self) -> int:
        """
        The alignment of this type, in bytes.
        """
        raise NotImplementedError()

    @property
    def code(self) -> TypeCode:
        """
        What category of type this object belongs to.
        """
        raise NotImplementedError()

    def fields(self) -> List[TypeField] | None:
        """
        List of all fields in this type, if it is a structured type.
        """
        raise NotImplementedError()

    def array(self, count: int) -> Type:
        """
        Return a type that corresponds to an array whole elements have this type.
        """
        raise NotImplementedError()

    def pointer(self) -> Type:
        """
        Return a pointer type that has this type as its pointee.
        """
        raise NotImplementedError()

    def strip_typedefs(self) -> Type:
        """
        Return a type that corresponds to the base type after a typedef chain,
        if this is a typedef. Returns the type itself otherwise.
        """
        raise NotImplementedError()

    def target(self) -> Type:
        """
        Return the target of this reference type, if this is a reference type.
        """
        raise NotImplementedError()


class Value:
    """
    Class representing a value in the context of an inferior process.
    """

    @property
    def address(self) -> Value | None:
        """
        The address of this value, in memory, if addressable, otherwise `None`.
        """
        raise NotImplementedError()

    @property
    def is_optimized_out(self) -> bool:
        """
        Whether this value is present in debugging information, but has been
        optimized out of the actual program.
        """
        raise NotImplementedError()

    @property
    def type(self) -> Type:
        """
        The type associated with this value.
        """
        raise NotImplementedError()

    def dereference(self) -> Value:
        """
        If this is a poitner value, dereferences the pointer and returns a new
        instance of Value, containing the value pointed to by this pointer.
        """
        raise NotImplementedError()

    # The intent of this function has a great deal of overlap with that of
    # `pwndbg.gdblib.memory.string()`. It probably makes sense to take this
    # functionality out of the debugger API.
    #
    # TODO: Move to single, common string function.
    def string(self) -> str:
        """
        If this value is a string, then this method converts it to a Python string.
        """
        raise NotImplementedError()

    # This is a GDB imeplementation detail.
    def fetch_lazy(self) -> None:
        """
        Fetches the value if it is lazy, does nothing otherwise.
        """
        raise NotImplementedError()

    def __int__(self) -> int:
        """
        Converts this value to an integer, if possible.
        """
        raise NotImplementedError()

    # Because casting is still sloppy (i.e. it acceps `gdb.Type` objects) in
    # some places, we have to allow it here for lints to pass.
    #
    # TODO: Remove Any type from this function.
    def cast(self, type: Type | Any) -> Value:
        """
        Returns a new value with the same value as this object, but of the
        given type.
        """
        raise NotImplementedError()


=======
>>>>>>> 6a26b212
class Session:
    """
    Interactive debugger session. Handles things like commands and history.
    """

<<<<<<< HEAD
    def history(self) -> list[str]:
=======
    def history(self) -> List[str]:
>>>>>>> 6a26b212
        """
        The command history of this interactive session.
        """
        raise NotImplementedError()

<<<<<<< HEAD
    def lex_args(self, command_line: str) -> list[str]:
=======
    def lex_args(self, command_line: str) -> List[str]:
>>>>>>> 6a26b212
        """
        Lexes the given command line into a list of arguments, according to the
        conventions of the debugger being used and of the interactive session.
        """
        raise NotImplementedError()

<<<<<<< HEAD
    def selected_inferior(self) -> Process | None:
        """
        The inferior process currently being focused on in this interactive session.
        """
        raise NotImplementedError()

    def selected_thread(self) -> Thread | None:
        """
        The thread currently being focused on in this interactive session.
        """
        raise NotImplementedError()

    def selected_frame(self) -> Frame | None:
        """
        The stack frame currently being focused on in this interactive session.
        """

=======
>>>>>>> 6a26b212

class CommandHandle:
    """
    An opaque handle to an installed command.
    """

    def remove(self) -> None:
        """
        Removes this command from the command palette of the debugger.
        """
        raise NotImplementedError()


class Debugger:
    """
    The base class representing a debugger.
    """

    def setup(self, *args: Any) -> None:
        """
        Perform debugger-specific initialization.

        Because we can't really know what a given debugger object will need as
        part of its setup process, we allow for as many arguments as desired to
        be passed in, and leave it up to the implementations to decide what they
        need.

        This shouldn't be a problem, seeing as, unlike other methods in this
        class, this should only be called as part of the debugger-specific
        bringup code.
        """
        raise NotImplementedError()

<<<<<<< HEAD
    def inferior(self) -> Process | None:
        """
        Returns a handle to the currently running inferior process.
        """
        raise NotImplementedError()

=======
>>>>>>> 6a26b212
    def session(self) -> Session | None:
        """
        Returns a reference to the interactive session associated with this
        debugger, if any.
        """
        raise NotImplementedError()

<<<<<<< HEAD
    def add_command(self, name: str, handler: Callable[str, bool]) -> CommandHandle:
=======
    def add_command(
        self, name: str, handler: Callable[[Debugger, str, bool], None]
    ) -> CommandHandle:
>>>>>>> 6a26b212
        """
        Adds a command with the given name to the debugger, that invokes the
        given function every time it is called.
        """
        raise NotImplementedError()

    # WARNING
    #
    # These are hacky parts of the API that were strictly necessary to bring up
    # pwndbg under LLDB without breaking it under GDB. Expect most of them to be
    # removed or replaced as the porting work continues.
    #

    def addrsz(self, address: Any) -> str:
        """
        Format the given address value.
        """
        raise NotImplementedError()

    def get_cmd_window_size(self) -> Tuple[int, int]:
        """
        The size of the command window, in characters, if available.
        """
        raise NotImplementedError()

    def set_python_diagnostics(self, enabled: bool) -> None:
        """
        Enables or disables Python diagnostic messages for this debugger.
        """
        raise NotImplementedError()<|MERGE_RESOLUTION|>--- conflicted
+++ resolved
@@ -13,7 +13,6 @@
 dbg: Debugger = None
 
 
-<<<<<<< HEAD
 class Frame:
     def evaluate_expression(self, expression: str) -> Value:
         """
@@ -208,35 +207,24 @@
         raise NotImplementedError()
 
 
-=======
->>>>>>> 6a26b212
 class Session:
     """
     Interactive debugger session. Handles things like commands and history.
     """
 
-<<<<<<< HEAD
-    def history(self) -> list[str]:
-=======
     def history(self) -> List[str]:
->>>>>>> 6a26b212
         """
         The command history of this interactive session.
         """
         raise NotImplementedError()
 
-<<<<<<< HEAD
-    def lex_args(self, command_line: str) -> list[str]:
-=======
     def lex_args(self, command_line: str) -> List[str]:
->>>>>>> 6a26b212
         """
         Lexes the given command line into a list of arguments, according to the
         conventions of the debugger being used and of the interactive session.
         """
         raise NotImplementedError()
 
-<<<<<<< HEAD
     def selected_inferior(self) -> Process | None:
         """
         The inferior process currently being focused on in this interactive session.
@@ -254,8 +242,6 @@
         The stack frame currently being focused on in this interactive session.
         """
 
-=======
->>>>>>> 6a26b212
 
 class CommandHandle:
     """
@@ -289,15 +275,12 @@
         """
         raise NotImplementedError()
 
-<<<<<<< HEAD
     def inferior(self) -> Process | None:
         """
         Returns a handle to the currently running inferior process.
         """
         raise NotImplementedError()
 
-=======
->>>>>>> 6a26b212
     def session(self) -> Session | None:
         """
         Returns a reference to the interactive session associated with this
@@ -305,13 +288,9 @@
         """
         raise NotImplementedError()
 
-<<<<<<< HEAD
-    def add_command(self, name: str, handler: Callable[str, bool]) -> CommandHandle:
-=======
     def add_command(
         self, name: str, handler: Callable[[Debugger, str, bool], None]
     ) -> CommandHandle:
->>>>>>> 6a26b212
         """
         Adds a command with the given name to the debugger, that invokes the
         given function every time it is called.
