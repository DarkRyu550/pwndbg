--- conflicted
+++ resolved
@@ -13,7 +13,6 @@
 dbg: Debugger = None
 
 
-<<<<<<< HEAD
 class Frame:
     def evaluate_expression(self, expression: str) -> Value:
         """
@@ -209,8 +208,6 @@
         raise NotImplementedError()
 
 
-=======
->>>>>>> 03558049
 class CommandHandle:
     """
     An opaque handle to an installed command.
@@ -245,15 +242,12 @@
         """
         raise NotImplementedError()
 
-<<<<<<< HEAD
     def inferior(self) -> Process | None:
         """
         Returns a handle to the currently running inferior process.
         """
         raise NotImplementedError()
 
-=======
->>>>>>> 03558049
     def history(self, last: int = 10) -> List[Tuple[int, str]]:
         """
         The command history of the interactive session in this debugger.
@@ -269,6 +263,24 @@
         """
         Lexes the given command line into a list of arguments, according to the
         conventions of the debugger being used and of the interactive session.
+        """
+        raise NotImplementedError()
+
+    def selected_inferior(self) -> Process | None:
+        """
+        The inferior process currently being focused on in this interactive session.
+        """
+        raise NotImplementedError()
+
+    def selected_thread(self) -> Thread | None:
+        """
+        The thread currently being focused on in this interactive session.
+        """
+        raise NotImplementedError()
+
+    def selected_frame(self) -> Frame | None:
+        """
+        The stack frame currently being focused on in this interactive session.
         """
         raise NotImplementedError()
 
