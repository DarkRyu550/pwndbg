--- conflicted
+++ resolved
@@ -4,9 +4,8 @@
 
 from __future__ import annotations
 
-<<<<<<< HEAD
 from enum import Enum
-from typing import Any
+from typing import Any, Callable
 from enum import Enum
 
 dbg = None
@@ -204,10 +203,6 @@
         """
         raise NotImplementedError()
 
-=======
-from typing import Any, Callable
-
-dbg = None
 
 class Session:
     """
@@ -236,7 +231,6 @@
         Removes this command from the command palette of the debugger.
         """
         raise NotImplementedError()
->>>>>>> 396f0337
 
 class Debugger:
     """
@@ -258,14 +252,12 @@
         """
         raise NotImplementedError()
 
-<<<<<<< HEAD
     def inferior(self) -> Process:
         """
         Returns a handle to the currently running inferior process.
         """
         raise NotImplementedError()
 
-=======
     def session(self) -> Session | None:
         """
         Returns a reference to the interactive session associated with this
@@ -279,7 +271,6 @@
         given function every time it is called.
         """
         raise NotImplementedError()
->>>>>>> 396f0337
 
     # WARNING
     #
