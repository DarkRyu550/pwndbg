--- conflicted
+++ resolved
@@ -6,17 +6,13 @@
 
 from enum import Enum
 from typing import Any
-<<<<<<< HEAD
 from typing import Callable
-=======
->>>>>>> f680b1dc
 from typing import List
 from typing import Tuple
 
 dbg: Debugger = None
 
 
-<<<<<<< HEAD
 class Session:
     """
     Interactive debugger session. Handles things like commands and history.
@@ -36,15 +32,6 @@
         raise NotImplementedError()
 
 
-class CommandHandle:
-    """
-    An opaque handle to an installed command.
-    """
-
-    def remove(self) -> None:
-        """
-        Removes this command from the command palette of the debugger.
-=======
 class TypeCode(Enum):
     """
     Broad categories of types.
@@ -138,6 +125,18 @@
         raise NotImplementedError()
 
 
+class CommandHandle:
+    """
+    An opaque handle to an installed command.
+    """
+
+    def remove(self) -> None:
+        """
+        Removes this command from the command palette of the debugger.
+        """
+        raise NotImplementedError()
+
+
 class Value:
     """
     Class representing a value in the context of an inferior process.
@@ -204,7 +203,6 @@
         """
         Returns a new value with the same value as this object, but of the
         given type.
->>>>>>> f680b1dc
         """
         raise NotImplementedError()
 
