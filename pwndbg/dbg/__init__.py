--- conflicted
+++ resolved
@@ -6,14 +6,42 @@
 
 from enum import Enum
 from typing import Any
-<<<<<<< HEAD
-from typing import Callable, Tuple
-=======
+from typing import Callable
 from typing import List
 from typing import Tuple
->>>>>>> 6d29f965
 
 dbg: Debugger = None
+
+
+class Frame:
+    def evaluate_expression(self, expression: str) -> Value:
+        """
+        Evaluate the given expression in the context of this frame, and
+        return a `Value`.
+        """
+        raise NotImplementedError()
+
+
+class Thread:
+    def bottom_frame(self) -> Frame:
+        """
+        Frame at the bottom of the call stack for this thread.
+        """
+
+
+class Process:
+    def threads(self) -> list[Thread]:
+        """
+        Returns a list containing the threads in this process.
+        """
+        raise NotImplementedError()
+
+    def evaluate_expression(self, expression: str) -> Value:
+        """
+        Evaluate the given expression in the context of the current process, and
+        return a `Value`.
+        """
+        raise NotImplementedError()
 
 
 class TypeCode(Enum):
@@ -179,196 +207,6 @@
         raise NotImplementedError()
 
 
-class Frame:
-    def evaluate_expression(self, expression: str) -> Value:
-        """
-        Evaluate the given expression in the context of this frame, and
-        return a `Value`.
-        """
-        raise NotImplementedError()
-
-
-class Thread:
-    def bottom_frame(self) -> Frame:
-        """
-        Frame at the bottom of the call stack for this thread.
-        """
-
-
-class Process:
-    def threads(self) -> list[Thread]:
-        """
-        Returns a list containing the threads in this process.
-        """
-        raise NotImplementedError()
-
-    def evaluate_expression(self, expression: str) -> Value:
-        """
-        Evaluate the given expression in the context of the current process, and
-        return a `Value`.
-        """
-        raise NotImplementedError()
-
-
-class TypeCode(Enum):
-    """
-    Broad categories of types.
-    """
-
-    POINTER = 1
-    ARRAY = 2
-    STRUCT = 3
-    TYPEDEF = 4
-    UNION = 5
-    INT = 6
-    ENUM = 7
-
-
-class TypeField:
-    """
-    The fields in a structured type.
-
-    Currently this is just a mirror of `gdb.Field`.
-    """
-
-    def __init__(
-        self,
-        bitpos: int,
-        name: str | None,
-        type: Type,
-        parent_type,
-        enumval: int | None = None,
-        artificial: bool = False,
-        is_base_class: bool = False,
-        bitsize: int = 0,
-    ) -> None:
-        self.bitpos = bitpos
-        self.name = name
-        self.type = type
-        self.parent_type = parent_type
-        self.enumval = enumval
-        self.artificial = artificial
-        self.is_base_class = is_base_class
-        self.bitsize = bitsize
-
-
-class Type:
-    """
-    Class representing a type in the context of an inferior process.
-    """
-
-    @property
-    def alignof(self) -> int:
-        """
-        The alignment of this type, in bytes.
-        """
-        raise NotImplementedError()
-
-    @property
-    def code(self) -> TypeCode:
-        """
-        What category of type this object belongs to.
-        """
-        raise NotImplementedError()
-
-    def fields(self) -> list[TypeField] | None:
-        """
-        List of all fields in this type, if it is a structured type.
-        """
-        raise NotImplementedError()
-
-    def array(self) -> Type:
-        """
-        Return a type that corresponds to an array whole elements have this type.
-        """
-        raise NotImplementedError()
-
-    def pointer(self) -> Type:
-        """
-        Return a pointer type that has this type as its pointee.
-        """
-        raise NotImplementedError()
-
-    def strip_typedefs(self) -> Type:
-        """
-        Return a type that corresponds to the base type after a typedef chain,
-        if this is a typedef. Returns the type itself otherwise.
-        """
-        raise NotImplementedError()
-
-    def target(self) -> Type:
-        """
-        Return the target of this reference type, if this is a reference type.
-        """
-        raise NotImplementedError()
-
-
-class Value:
-    """
-    Class representing a value in the context of an inferior process.
-    """
-
-    @property
-    def address(self) -> Value | None:
-        """
-        The address of this value, in memory, if addressable, otherwise `None`.
-        """
-        raise NotImplementedError()
-
-    @property
-    def is_optimized_out(self) -> bool:
-        """
-        Whether this value is present in debugging information, but has been
-        optimized out of the actual program.
-        """
-        raise NotImplementedError()
-
-    @property
-    def type(self) -> Type:
-        """
-        The type associated with this value.
-        """
-        raise NotImplementedError()
-
-    def dereference(self) -> Value:
-        """
-        If this is a poitner value, dereferences the pointer and returns a new
-        instance of Value, containing the value pointed to by this pointer.
-        """
-        raise NotImplementedError()
-
-    # The intent of this function has a great deal of overlap with that of
-    # `pwndbg.gdblib.memory.string()`. It probably makes sense to take this
-    # functionality out of the debugger API.
-    #
-    # TODO: Move to single, common string function.
-    def string(self) -> str:
-        """
-        If this value is a string, then this method converts it to a Python string.
-        """
-        raise NotImplementedError()
-
-    # This is a GDB imeplementation detail.
-    def fetch_lazy(self) -> None:
-        """
-        Fetches the value if it is lazy, does nothing otherwise.
-        """
-        raise NotImplementedError()
-
-    def __int__(self) -> int:
-        """
-        Converts this value to an integer, if possible.
-        """
-        raise NotImplementedError()
-
-    def cast(self, type: Type) -> Value:
-        """
-        Returns a new value with the same value as this object, but of the
-        given type.
-        """
-        raise NotImplementedError()
-
-
 class Session:
     """
     Interactive debugger session. Handles things like commands and history.
@@ -464,18 +302,6 @@
     # removed or replaced as the porting work continues.
     #
 
-    # This function will be split up into a frame-context and a global-context
-    # versions very soon, in a way that properly represents the way evaluation
-    # works under both GDB and LLDB.
-    #
-    # TODO: Split up `evaluate_expressions` into its global and local versions.
-    def evaluate_expression(self, expression: str) -> Value:
-        """
-        Evaluate the given expression in the context of the current frame, and
-        return a `Value`.
-        """
-        raise NotImplementedError()
-
     def addrsz(self, address: Any) -> str:
         """
         Format the given address value.
