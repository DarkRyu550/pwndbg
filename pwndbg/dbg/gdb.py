--- conflicted
+++ resolved
@@ -14,7 +14,6 @@
 from pwndbg.gdblib import load_gdblib
 
 
-<<<<<<< HEAD
 class GDBFrame(pwndbg.dbg_mod.Frame):
     def __init__(self, inner: gdb.Frame):
         self.inner = inner
@@ -60,8 +59,6 @@
         return GDBValue(gdb.parse_and_eval(expression, global_context=True))
 
 
-=======
->>>>>>> 6a26b212
 class GDBSession(pwndbg.dbg_mod.Session):
     @override
     def history(self):
@@ -72,7 +69,6 @@
     def lex_args(self, command_line):
         return gdb.string_to_argv(command_line)
 
-<<<<<<< HEAD
     @override
     def selected_thread(self):
         thread = gdb.selected_thread()
@@ -90,17 +86,12 @@
 
 
 class GDBCommand(gdb.Command):
-    def __init__(self, debugger: GDB, name: str, handler: Callable[str, bool]):
-=======
-
-class GDBCommand(gdb.Command):
     def __init__(
         self,
         debugger: GDB,
         name: str,
         handler: Callable[[pwndbg.dbg_mod.Debugger, str, bool], None],
     ):
->>>>>>> 6a26b212
         self.debugger = debugger
         self.handler = handler
         super().__init__(name, gdb.COMMAND_USER, gdb.COMPLETE_EXPRESSION)
@@ -116,7 +107,6 @@
     def remove(self):
         # GDB doesn't support command removal?
         pass
-<<<<<<< HEAD
 
 
 class GDBType(pwndbg.dbg_mod.Type):
@@ -224,8 +214,6 @@
             return GDBValue(self.inner.cast(type))
 
         return GDBValue(self.inner.cast(type.inner))
-=======
->>>>>>> 6a26b212
 
 
 class GDB(pwndbg.dbg_mod.Debugger):
@@ -294,7 +282,6 @@
     def session(self):
         # FIXME: Creating a new object every time is unnecessary.
         return GDBSession()
-<<<<<<< HEAD
 
     @override
     def inferior(self):
@@ -303,8 +290,6 @@
     @override
     def evaluate_expression(self, expression):
         return GDBValue(gdb.parse_and_eval(expression))
-=======
->>>>>>> 6a26b212
 
     @override
     def addrsz(self, address):
