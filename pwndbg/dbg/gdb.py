from __future__ import annotations

import signal
from typing import Any
from typing import List
from typing import Tuple

import gdb
from typing_extensions import Callable
from typing_extensions import override

import pwndbg
import pwndbg.commands
import pwndbg.gdblib
from pwndbg.commands import load_commands
from pwndbg.gdblib import gdb_version
from pwndbg.gdblib import load_gdblib


<<<<<<< HEAD
class GDBFrame(pwndbg.dbg_mod.Frame):
    def __init__(self, inner: gdb.Frame):
        self.inner = inner

    @override
    def evaluate_expression(self, expression: str) -> pwndbg.dbg_mod.Value:
        selected = gdb.selected_frame()
        restore = False
        if selected != self.inner:
            self.inner.select()
            restore = True

        try:
            value = gdb.parse_and_eval(expression, global_context=False)
        except TypeError:
            # Some earlier versions of GDB don't support the global_context keyword.
            value = gdb.parse_and_eval(expression)
        finally:
            if restore:
                selected.select()

        return GDBValue(value)


class GDBThread(pwndbg.dbg_mod.Thread):
    def __init__(self, inner: gdb.Thread):
        self.inner = inner

    @override
    def bottom_frame(self) -> pwndbg.dbg_mod.Frame:
        selected = gdb.selected_thread()
        restore = False
        if selected != self.inner:
            self.inner.switch()
            restore = True

        value = gdb.newest_frame()
        if restore:
            selected.switch()
        return GDBFrame(value)


class GDBProcess(pwndbg.dbg_mod.Process):
    def __init__(self, inner: gdb.Inferior):
        self.inner = inner

    @override
    def evaluate_expression(self, expression: str) -> pwndbg.dbg_mod.Value:
        try:
            return GDBValue(gdb.parse_and_eval(expression, global_context=True))
        except TypeError:
            # Some earlier versions of GDB don't support the global_context keyword.
            return GDBValue(gdb.parse_and_eval(expression))


class GDBSession(pwndbg.dbg_mod.Session):
=======
class GDBCommand(gdb.Command):
    def __init__(
        self,
        debugger: GDB,
        name: str,
        handler: Callable[[pwndbg.dbg_mod.Debugger, str, bool], None],
    ):
        self.debugger = debugger
        self.handler = handler
        super().__init__(name, gdb.COMMAND_USER, gdb.COMPLETE_EXPRESSION)

    def invoke(self, args: str, from_tty: bool) -> None:
        self.handler(self.debugger, args, from_tty)


class GDBCommandHandle(pwndbg.dbg_mod.CommandHandle):
    def __init__(self, command: gdb.Command):
        self.command = command

    def remove(self) -> None:
        # GDB doesn't support command removal.
        pass


class GDB(pwndbg.dbg_mod.Debugger):
    @override
    def setup(self):
        load_gdblib()
        load_commands()

        # Importing `pwndbg.gdblib.prompt` ends up importing code that has the
        # side effect of setting a command up. Because command setup requires
        # `pwndbg.dbg` to already be set, and this module is used as part of the
        # process of setting it, we have to wait, and do the import as part of
        # this method.
        from pwndbg.gdblib import prompt

        prompt.set_prompt()

        pre_commands = f"""
        set confirm off
        set verbose off
        set pagination off
        set height 0
        set history save on
        set follow-fork-mode child
        set backtrace past-main on
        set step-mode on
        set print pretty on
        set width {pwndbg.ui.get_window_size()[1]}
        handle SIGALRM nostop print nopass
        handle SIGBUS  stop   print nopass
        handle SIGPIPE nostop print nopass
        handle SIGSEGV stop   print nopass
        """.strip()

        # See https://github.com/pwndbg/pwndbg/issues/808
        if gdb_version[0] <= 9:
            pre_commands += "\nset remote search-memory-packet off"

        for line in pre_commands.strip().splitlines():
            gdb.execute(line)

        # This may throw an exception, see pwndbg/pwndbg#27
        try:
            gdb.execute("set disassembly-flavor intel")
        except gdb.error:
            pass

        # handle resize event to align width and completion
        signal.signal(
            signal.SIGWINCH,
            lambda signum, frame: gdb.execute("set width %i" % pwndbg.ui.get_window_size()[1]),
        )

        # Reading Comment file
        from pwndbg.commands import comments

        comments.init()

        from pwndbg.gdblib import config_mod

        config_mod.init_params()

        prompt.show_hint()

    @override
    def add_command(
        self, name: str, handler: Callable[[pwndbg.dbg_mod.Debugger, str, bool], None]
    ) -> pwndbg.dbg_mod.CommandHandle:
        command = GDBCommand(self, name, handler)
        return GDBCommandHandle(command)

>>>>>>> c4046ea0
    @override
    def history(self, last: int = 10) -> List[Tuple[int, str]]:
        # GDB displays commands in groups of 10. We might want more than that,
        # so we fetch multiple blocks of 10 and assemble them into the final
        # history in a second step.
        parsed_blocks = []
        parsed_lines_count = 0
        parsed_lines_min = None
        parsed_lines_max = None
        parsed_lines_base = None

        while parsed_lines_count < last:
            # Fetch and parse the block we're currently interested in.
            base = f" {parsed_lines_base}" if parsed_lines_base else ""

            lines = gdb.execute(f"show commands{base}", from_tty=False, to_string=True)
            lines = lines.splitlines()

            parsed_lines = []
            for line in lines:
                number_str, command = line.split(maxsplit=1)
                try:
                    number = int(number_str)
                except ValueError:
                    # In rare cases GDB will output a warning after executing `show commands`
                    # (i.e. "warning: (Internal error: pc 0x0 in read in CU, but not in
                    # symtab.)").
                    return []

                parsed_lines.append((number, command))

            # We have nothing more to parse if GDB gives us nothing here.
            if len(parsed_lines) == 0:
                break

            # Set the maximum command index we know about. This is simply the
            # last element of the first block.
            if not parsed_lines_max:
                parsed_lines_max = parsed_lines[-1][0]

            # Keep track of the minimum command index we've seen.
            #
            # This is usually the first element in the most recent block, but
            # GDB isn't very clear about whether running commands with
            # `gdb.execute` affects the command history, and what the exact size
            # of the command history is. This means that, at the very end, the
            # first index in the last block might be one greater than the last
            # index in the second-to-last block.
            #
            # Additionally, the value of the first element being greater than
            # the minimum also means that we reached the end of the command
            # history on the last block, can break out of the loop early, and
            # don't even need to bother with this block.
            if parsed_lines_min:
                if parsed_lines[0][0] < parsed_lines_min:
                    parsed_lines_min = parsed_lines[0][0]
                else:
                    break
            else:
                parsed_lines_min = parsed_lines[0][0]

            parsed_blocks.append(parsed_lines)
            parsed_lines_count += len(parsed_lines)

            # If we've just pulled the block with command index 0, we know we
            # can't possibly go back any farther.
            if parsed_lines_base == 0:
                break

            # The way GDB displays the command history is _weird_. The argument
            # we pass to `show commands <arg>` is the index of the 6th element
            # in the block, meaning we'll get a block whose values range from
            # at most <arg> - 5 to at most <arg> + 4, inclusive.
            #
            # Given that we want the first element in this block to the just one
            # past the maximum range of the block returned by the next arguemnt,
            # and that we know the last element in a block is at most <arg> + 4,
            # we can subtract five from its index to land in the right spot.
            parsed_lines_base = max(0, parsed_lines[0][0] - 5)

        # We've got nothing.
        if len(parsed_blocks) == 0:
            return []

        # Sort the elements in the block into the final history array.
        remaining = parsed_lines_max - parsed_lines_min + 1
        plines: List[Tuple[int, str]] = [None] * remaining
        while remaining > 0 and len(parsed_blocks) > 0:
            block = parsed_blocks.pop()
            for pline in block:
                index = pline[0] - parsed_lines_min
                if not plines[index]:
                    plines[pline[0] - parsed_lines_min] = pline
                    remaining -= 1

        # If this fails, either some of our assumptions were wrong, or GDB is
        # doing something funky with the output, either way, not good.
        assert remaining == 0, "There are gaps in the command history"

        return plines[-last:]

    @override
    def lex_args(self, command_line: str) -> List[str]:
        return gdb.string_to_argv(command_line)

<<<<<<< HEAD
    @override
    def selected_thread(self) -> pwndbg.dbg_mod.Thread:
        thread = gdb.selected_thread()
        if thread:
            return GDBThread(thread)

    @override
    def selected_frame(self) -> pwndbg.dbg_mod.Frame:
        try:
            frame = gdb.selected_frame()
            if frame:
                return GDBFrame(frame)
        except gdb.error:
            pass
        return None


class GDBCommand(gdb.Command):
    def __init__(
        self,
        debugger: GDB,
        name: str,
        handler: Callable[[pwndbg.dbg_mod.Debugger, str, bool], None],
    ):
        self.debugger = debugger
        self.handler = handler
        super().__init__(name, gdb.COMMAND_USER, gdb.COMPLETE_EXPRESSION)

    def invoke(self, args: str, from_tty: bool) -> None:
        self.handler(self.debugger, args, from_tty)


class GDBCommandHandle(pwndbg.dbg_mod.CommandHandle):
    def __init__(self, command: gdb.Command):
        self.command = command

    def remove(self) -> None:
        # GDB doesn't support command removal.
        pass


class GDBType(pwndbg.dbg_mod.Type):
    CODE_MAPPING = {
        gdb.TYPE_CODE_INT: pwndbg.dbg_mod.TypeCode.INT,
        gdb.TYPE_CODE_UNION: pwndbg.dbg_mod.TypeCode.UNION,
        gdb.TYPE_CODE_STRUCT: pwndbg.dbg_mod.TypeCode.STRUCT,
        gdb.TYPE_CODE_ENUM: pwndbg.dbg_mod.TypeCode.ENUM,
        gdb.TYPE_CODE_TYPEDEF: pwndbg.dbg_mod.TypeCode.TYPEDEF,
        gdb.TYPE_CODE_PTR: pwndbg.dbg_mod.TypeCode.POINTER,
        gdb.TYPE_CODE_ARRAY: pwndbg.dbg_mod.TypeCode.ARRAY,
    }

    def __init__(self, inner: gdb.Type):
        self.inner = inner

    @property
    @override
    def alignof(self) -> int:
        return self.inner.alignof

    @property
    @override
    def code(self) -> pwndbg.dbg_mod.TypeCode:
        assert self.inner.code in GDBType.CODE_MAPPING, "missing mapping for type code"
        return GDBType.CODE_MAPPING[self.inner.code]

    @override
    def fields(self) -> List[pwndbg.dbg_mod.TypeField] | None:
        return [
            pwndbg.dbg_mod.TypeField(
                field.bitpos,
                field.name,
                GDBType(field.type),
                field.parent_type,
                field.enumval,
                field.artificial,
                field.is_base_class,
                field.bitsize,
            )
            for field in self.inner.fields()
        ]

    @override
    def array(self, count: int) -> pwndbg.dbg_mod.Type:
        return GDBType(self.inner.array(count))

    @override
    def pointer(self) -> pwndbg.dbg_mod.Type:
        return GDBType(self.inner.pointer())

    @override
    def strip_typedefs(self) -> pwndbg.dbg_mod.Type:
        return GDBType(self.inner.strip_typedefs())

    @override
    def target(self) -> pwndbg.dbg_mod.Type:
        return GDBType(self.inner.target())


class GDBValue(pwndbg.dbg_mod.Value):
    def __init__(self, inner: gdb.Value):
        self.inner = inner

    @property
    @override
    def address(self) -> pwndbg.dbg_mod.Value | None:
        return GDBValue(self.inner.address)

    @property
    @override
    def is_optimized_out(self) -> bool:
        return self.inner.is_optimized_out

    @property
    @override
    def type(self) -> pwndbg.dbg_mod.Type:
        return GDBType(self.inner.type)

    @override
    def dereference(self) -> pwndbg.dbg_mod.Value:
        return GDBValue(self.inner.dereference())

    @override
    def string(self) -> str:
        return self.inner.string()

    @override
    def fetch_lazy(self) -> None:
        self.inner.fetch_lazy()

    @override
    def __int__(self) -> int:
        return int(self.inner)

    @override
    def cast(self, type: pwndbg.dbg_mod.Type | Any) -> pwndbg.dbg_mod.Value:
        # We let the consumers of this function just pass it a `gdb.Type`.
        # This keeps us from breaking functionality under GDB until we have
        # better support for type lookup under LLDB and start porting the
        # commands that need this to the new API.
        #
        # FIXME: Remove sloppy `gdb.Type` exception in `GDBValue.cast()`
        if isinstance(type, gdb.Type):
            return GDBValue(self.inner.cast(type))

        assert isinstance(type, GDBType)
        t: GDBType = type

        return GDBValue(self.inner.cast(t.inner))


class GDB(pwndbg.dbg_mod.Debugger):
    @override
    def setup(self):
        load_gdblib()
        load_commands()

        # Importing `pwndbg.gdblib.prompt` ends up importing code that has the
        # side effect of setting a command up. Because command setup requires
        # `pwndbg.dbg` to already be set, and this module is used as part of the
        # process of setting it, we have to wait, and do the import as part of
        # this method.
        from pwndbg.gdblib import prompt

        prompt.set_prompt()

        pre_commands = f"""
        set confirm off
        set verbose off
        set pagination off
        set height 0
        set history save on
        set follow-fork-mode child
        set backtrace past-main on
        set step-mode on
        set print pretty on
        set width {pwndbg.ui.get_window_size()[1]}
        handle SIGALRM nostop print nopass
        handle SIGBUS  stop   print nopass
        handle SIGPIPE nostop print nopass
        handle SIGSEGV stop   print nopass
        """.strip()

        # See https://github.com/pwndbg/pwndbg/issues/808
        if gdb_version[0] <= 9:
            pre_commands += "\nset remote search-memory-packet off"

        for line in pre_commands.strip().splitlines():
            gdb.execute(line)

        # This may throw an exception, see pwndbg/pwndbg#27
        try:
            gdb.execute("set disassembly-flavor intel")
        except gdb.error:
            pass

        # handle resize event to align width and completion
        signal.signal(
            signal.SIGWINCH,
            lambda signum, frame: gdb.execute("set width %i" % pwndbg.ui.get_window_size()[1]),
        )

        # Reading Comment file
        from pwndbg.commands import comments

        comments.init()

        from pwndbg.gdblib import config_mod

        config_mod.init_params()

        prompt.show_hint()

    @override
    def add_command(
        self, name: str, handler: Callable[[pwndbg.dbg_mod.Debugger, str, bool], None]
    ) -> pwndbg.dbg_mod.CommandHandle:
        command = GDBCommand(self, name, handler)
        return GDBCommandHandle(command)

    @override
    def session(self) -> pwndbg.dbg_mod.Session | None:
        # FIXME: Creating a new object every time is unnecessary.
        return GDBSession()

=======
>>>>>>> c4046ea0
    @override
    def inferior(self) -> pwndbg.dbg_mod.Process | None:
        return GDBProcess(gdb.selected_inferior())

    @override
    def addrsz(self, address: Any) -> str:
        address = int(address) & pwndbg.gdblib.arch.ptrmask
        return f"%#{2 * pwndbg.gdblib.arch.ptrsize}x" % address

    @override
    def get_cmd_window_size(self) -> Tuple[int, int]:
        """Get the size of the command window in TUI mode which could be different than the terminal window width \
        with horizontal split "tui new-layout hsrc { -horizontal src 1 cmd 1 } 1".

        Possible output of "info win" in TUI mode:
        (gdb) info win
        Name       Lines Columns Focus
        src           77     104 (has focus)
        cmd           77     105

        Output of "info win" in non-TUI mode:
        (gdb) info win
        The TUI is not active."""
        try:
            info_out = gdb.execute("info win", to_string=True).split()
        except gdb.error:
            # Return None if the command is not compiled into GDB
            # (gdb.error: Undefined info command: "win".  Try "help info")
            return None, None
        if "cmd" not in info_out:
            # if TUI is not enabled, info win will output "The TUI is not active."
            return None, None
        # parse cmd window size from the output of "info win"
        cmd_win_index = info_out.index("cmd")
        if len(info_out) <= cmd_win_index + 2:
            return None, None
        elif (
            not info_out[cmd_win_index + 1].isdigit() and not info_out[cmd_win_index + 2].isdigit()
        ):
            return None, None
        else:
            return int(info_out[cmd_win_index + 1]), int(info_out[cmd_win_index + 2])

    @override
    def set_python_diagnostics(self, enabled: bool) -> None:
        if enabled:
            command = "set python print-stack full"
        else:
            command = "set python print-stack message"

        gdb.execute(command, from_tty=True, to_string=True)<|MERGE_RESOLUTION|>--- conflicted
+++ resolved
@@ -17,7 +17,6 @@
 from pwndbg.gdblib import load_gdblib
 
 
-<<<<<<< HEAD
 class GDBFrame(pwndbg.dbg_mod.Frame):
     def __init__(self, inner: gdb.Frame):
         self.inner = inner
@@ -73,8 +72,6 @@
             return GDBValue(gdb.parse_and_eval(expression))
 
 
-class GDBSession(pwndbg.dbg_mod.Session):
-=======
 class GDBCommand(gdb.Command):
     def __init__(
         self,
@@ -97,6 +94,116 @@
     def remove(self) -> None:
         # GDB doesn't support command removal.
         pass
+
+
+class GDBType(pwndbg.dbg_mod.Type):
+    CODE_MAPPING = {
+        gdb.TYPE_CODE_INT: pwndbg.dbg_mod.TypeCode.INT,
+        gdb.TYPE_CODE_UNION: pwndbg.dbg_mod.TypeCode.UNION,
+        gdb.TYPE_CODE_STRUCT: pwndbg.dbg_mod.TypeCode.STRUCT,
+        gdb.TYPE_CODE_ENUM: pwndbg.dbg_mod.TypeCode.ENUM,
+        gdb.TYPE_CODE_TYPEDEF: pwndbg.dbg_mod.TypeCode.TYPEDEF,
+        gdb.TYPE_CODE_PTR: pwndbg.dbg_mod.TypeCode.POINTER,
+        gdb.TYPE_CODE_ARRAY: pwndbg.dbg_mod.TypeCode.ARRAY,
+    }
+
+    def __init__(self, inner: gdb.Type):
+        self.inner = inner
+
+    @property
+    @override
+    def alignof(self) -> int:
+        return self.inner.alignof
+
+    @property
+    @override
+    def code(self) -> pwndbg.dbg_mod.TypeCode:
+        assert self.inner.code in GDBType.CODE_MAPPING, "missing mapping for type code"
+        return GDBType.CODE_MAPPING[self.inner.code]
+
+    @override
+    def fields(self) -> List[pwndbg.dbg_mod.TypeField] | None:
+        return [
+            pwndbg.dbg_mod.TypeField(
+                field.bitpos,
+                field.name,
+                GDBType(field.type),
+                field.parent_type,
+                field.enumval,
+                field.artificial,
+                field.is_base_class,
+                field.bitsize,
+            )
+            for field in self.inner.fields()
+        ]
+
+    @override
+    def array(self, count: int) -> pwndbg.dbg_mod.Type:
+        return GDBType(self.inner.array(count))
+
+    @override
+    def pointer(self) -> pwndbg.dbg_mod.Type:
+        return GDBType(self.inner.pointer())
+
+    @override
+    def strip_typedefs(self) -> pwndbg.dbg_mod.Type:
+        return GDBType(self.inner.strip_typedefs())
+
+    @override
+    def target(self) -> pwndbg.dbg_mod.Type:
+        return GDBType(self.inner.target())
+
+
+class GDBValue(pwndbg.dbg_mod.Value):
+    def __init__(self, inner: gdb.Value):
+        self.inner = inner
+
+    @property
+    @override
+    def address(self) -> pwndbg.dbg_mod.Value | None:
+        return GDBValue(self.inner.address)
+
+    @property
+    @override
+    def is_optimized_out(self) -> bool:
+        return self.inner.is_optimized_out
+
+    @property
+    @override
+    def type(self) -> pwndbg.dbg_mod.Type:
+        return GDBType(self.inner.type)
+
+    @override
+    def dereference(self) -> pwndbg.dbg_mod.Value:
+        return GDBValue(self.inner.dereference())
+
+    @override
+    def string(self) -> str:
+        return self.inner.string()
+
+    @override
+    def fetch_lazy(self) -> None:
+        self.inner.fetch_lazy()
+
+    @override
+    def __int__(self) -> int:
+        return int(self.inner)
+
+    @override
+    def cast(self, type: pwndbg.dbg_mod.Type | Any) -> pwndbg.dbg_mod.Value:
+        # We let the consumers of this function just pass it a `gdb.Type`.
+        # This keeps us from breaking functionality under GDB until we have
+        # better support for type lookup under LLDB and start porting the
+        # commands that need this to the new API.
+        #
+        # FIXME: Remove sloppy `gdb.Type` exception in `GDBValue.cast()`
+        if isinstance(type, gdb.Type):
+            return GDBValue(self.inner.cast(type))
+
+        assert isinstance(type, GDBType)
+        t: GDBType = type
+
+        return GDBValue(self.inner.cast(t.inner))
 
 
 class GDB(pwndbg.dbg_mod.Debugger):
@@ -168,7 +275,6 @@
         command = GDBCommand(self, name, handler)
         return GDBCommandHandle(command)
 
->>>>>>> c4046ea0
     @override
     def history(self, last: int = 10) -> List[Tuple[int, str]]:
         # GDB displays commands in groups of 10. We might want more than that,
@@ -274,7 +380,6 @@
     def lex_args(self, command_line: str) -> List[str]:
         return gdb.string_to_argv(command_line)
 
-<<<<<<< HEAD
     @override
     def selected_thread(self) -> pwndbg.dbg_mod.Thread:
         thread = gdb.selected_thread()
@@ -291,217 +396,7 @@
             pass
         return None
 
-
-class GDBCommand(gdb.Command):
-    def __init__(
-        self,
-        debugger: GDB,
-        name: str,
-        handler: Callable[[pwndbg.dbg_mod.Debugger, str, bool], None],
-    ):
-        self.debugger = debugger
-        self.handler = handler
-        super().__init__(name, gdb.COMMAND_USER, gdb.COMPLETE_EXPRESSION)
-
-    def invoke(self, args: str, from_tty: bool) -> None:
-        self.handler(self.debugger, args, from_tty)
-
-
-class GDBCommandHandle(pwndbg.dbg_mod.CommandHandle):
-    def __init__(self, command: gdb.Command):
-        self.command = command
-
-    def remove(self) -> None:
-        # GDB doesn't support command removal.
-        pass
-
-
-class GDBType(pwndbg.dbg_mod.Type):
-    CODE_MAPPING = {
-        gdb.TYPE_CODE_INT: pwndbg.dbg_mod.TypeCode.INT,
-        gdb.TYPE_CODE_UNION: pwndbg.dbg_mod.TypeCode.UNION,
-        gdb.TYPE_CODE_STRUCT: pwndbg.dbg_mod.TypeCode.STRUCT,
-        gdb.TYPE_CODE_ENUM: pwndbg.dbg_mod.TypeCode.ENUM,
-        gdb.TYPE_CODE_TYPEDEF: pwndbg.dbg_mod.TypeCode.TYPEDEF,
-        gdb.TYPE_CODE_PTR: pwndbg.dbg_mod.TypeCode.POINTER,
-        gdb.TYPE_CODE_ARRAY: pwndbg.dbg_mod.TypeCode.ARRAY,
-    }
-
-    def __init__(self, inner: gdb.Type):
-        self.inner = inner
-
-    @property
-    @override
-    def alignof(self) -> int:
-        return self.inner.alignof
-
-    @property
-    @override
-    def code(self) -> pwndbg.dbg_mod.TypeCode:
-        assert self.inner.code in GDBType.CODE_MAPPING, "missing mapping for type code"
-        return GDBType.CODE_MAPPING[self.inner.code]
-
-    @override
-    def fields(self) -> List[pwndbg.dbg_mod.TypeField] | None:
-        return [
-            pwndbg.dbg_mod.TypeField(
-                field.bitpos,
-                field.name,
-                GDBType(field.type),
-                field.parent_type,
-                field.enumval,
-                field.artificial,
-                field.is_base_class,
-                field.bitsize,
-            )
-            for field in self.inner.fields()
-        ]
-
-    @override
-    def array(self, count: int) -> pwndbg.dbg_mod.Type:
-        return GDBType(self.inner.array(count))
-
-    @override
-    def pointer(self) -> pwndbg.dbg_mod.Type:
-        return GDBType(self.inner.pointer())
-
-    @override
-    def strip_typedefs(self) -> pwndbg.dbg_mod.Type:
-        return GDBType(self.inner.strip_typedefs())
-
-    @override
-    def target(self) -> pwndbg.dbg_mod.Type:
-        return GDBType(self.inner.target())
-
-
-class GDBValue(pwndbg.dbg_mod.Value):
-    def __init__(self, inner: gdb.Value):
-        self.inner = inner
-
-    @property
-    @override
-    def address(self) -> pwndbg.dbg_mod.Value | None:
-        return GDBValue(self.inner.address)
-
-    @property
-    @override
-    def is_optimized_out(self) -> bool:
-        return self.inner.is_optimized_out
-
-    @property
-    @override
-    def type(self) -> pwndbg.dbg_mod.Type:
-        return GDBType(self.inner.type)
-
-    @override
-    def dereference(self) -> pwndbg.dbg_mod.Value:
-        return GDBValue(self.inner.dereference())
-
-    @override
-    def string(self) -> str:
-        return self.inner.string()
-
-    @override
-    def fetch_lazy(self) -> None:
-        self.inner.fetch_lazy()
-
-    @override
-    def __int__(self) -> int:
-        return int(self.inner)
-
-    @override
-    def cast(self, type: pwndbg.dbg_mod.Type | Any) -> pwndbg.dbg_mod.Value:
-        # We let the consumers of this function just pass it a `gdb.Type`.
-        # This keeps us from breaking functionality under GDB until we have
-        # better support for type lookup under LLDB and start porting the
-        # commands that need this to the new API.
-        #
-        # FIXME: Remove sloppy `gdb.Type` exception in `GDBValue.cast()`
-        if isinstance(type, gdb.Type):
-            return GDBValue(self.inner.cast(type))
-
-        assert isinstance(type, GDBType)
-        t: GDBType = type
-
-        return GDBValue(self.inner.cast(t.inner))
-
-
-class GDB(pwndbg.dbg_mod.Debugger):
-    @override
-    def setup(self):
-        load_gdblib()
-        load_commands()
-
-        # Importing `pwndbg.gdblib.prompt` ends up importing code that has the
-        # side effect of setting a command up. Because command setup requires
-        # `pwndbg.dbg` to already be set, and this module is used as part of the
-        # process of setting it, we have to wait, and do the import as part of
-        # this method.
-        from pwndbg.gdblib import prompt
-
-        prompt.set_prompt()
-
-        pre_commands = f"""
-        set confirm off
-        set verbose off
-        set pagination off
-        set height 0
-        set history save on
-        set follow-fork-mode child
-        set backtrace past-main on
-        set step-mode on
-        set print pretty on
-        set width {pwndbg.ui.get_window_size()[1]}
-        handle SIGALRM nostop print nopass
-        handle SIGBUS  stop   print nopass
-        handle SIGPIPE nostop print nopass
-        handle SIGSEGV stop   print nopass
-        """.strip()
-
-        # See https://github.com/pwndbg/pwndbg/issues/808
-        if gdb_version[0] <= 9:
-            pre_commands += "\nset remote search-memory-packet off"
-
-        for line in pre_commands.strip().splitlines():
-            gdb.execute(line)
-
-        # This may throw an exception, see pwndbg/pwndbg#27
-        try:
-            gdb.execute("set disassembly-flavor intel")
-        except gdb.error:
-            pass
-
-        # handle resize event to align width and completion
-        signal.signal(
-            signal.SIGWINCH,
-            lambda signum, frame: gdb.execute("set width %i" % pwndbg.ui.get_window_size()[1]),
-        )
-
-        # Reading Comment file
-        from pwndbg.commands import comments
-
-        comments.init()
-
-        from pwndbg.gdblib import config_mod
-
-        config_mod.init_params()
-
-        prompt.show_hint()
-
-    @override
-    def add_command(
-        self, name: str, handler: Callable[[pwndbg.dbg_mod.Debugger, str, bool], None]
-    ) -> pwndbg.dbg_mod.CommandHandle:
-        command = GDBCommand(self, name, handler)
-        return GDBCommandHandle(command)
-
-    @override
-    def session(self) -> pwndbg.dbg_mod.Session | None:
-        # FIXME: Creating a new object every time is unnecessary.
-        return GDBSession()
-
-=======
->>>>>>> c4046ea0
+ 
     @override
     def inferior(self) -> pwndbg.dbg_mod.Process | None:
         return GDBProcess(gdb.selected_inferior())
