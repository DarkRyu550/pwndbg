--- conflicted
+++ resolved
@@ -17,7 +17,6 @@
 from pwndbg.gdblib import load_gdblib
 
 
-<<<<<<< HEAD
 class GDBFrame(pwndbg.dbg_mod.Frame):
     def __init__(self, inner: gdb.Frame):
         self.inner = inner
@@ -73,8 +72,6 @@
             return GDBValue(gdb.parse_and_eval(expression))
 
 
-=======
->>>>>>> 03558049
 class GDBCommand(gdb.Command):
     def __init__(
         self,
@@ -97,7 +94,6 @@
     def remove(self) -> None:
         # GDB doesn't support command removal.
         pass
-<<<<<<< HEAD
 
 
 class GDBType(pwndbg.dbg_mod.Type):
@@ -208,8 +204,6 @@
         t: GDBType = type
 
         return GDBValue(self.inner.cast(t.inner))
-=======
->>>>>>> 03558049
 
 
 class GDB(pwndbg.dbg_mod.Debugger):
@@ -385,7 +379,6 @@
     @override
     def lex_args(self, command_line: str) -> List[str]:
         return gdb.string_to_argv(command_line)
-<<<<<<< HEAD
 
     @override
     def selected_thread(self) -> pwndbg.dbg_mod.Thread:
@@ -403,12 +396,9 @@
             pass
         return None
 
- 
     @override
     def inferior(self) -> pwndbg.dbg_mod.Process | None:
         return GDBProcess(gdb.selected_inferior())
-=======
->>>>>>> 03558049
 
     @override
     def addrsz(self, address: Any) -> str:
