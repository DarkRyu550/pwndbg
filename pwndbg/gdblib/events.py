--- conflicted
+++ resolved
@@ -19,11 +19,7 @@
 import gdb
 from typing_extensions import ParamSpec
 
-<<<<<<< HEAD
-from pwndbg.config import config
-=======
 from pwndbg import config
->>>>>>> f7b95a6b
 
 debug = config.add_param("debug-events", False, "display internal event debugging info")
 
